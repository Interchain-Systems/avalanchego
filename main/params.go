--- conflicted
+++ resolved
@@ -160,16 +160,10 @@
 	fs.Uint64(stakingDisabledWeightKey, 1, "Weight to provide to each peer when staking is disabled")
 
 	// Throttling:
-<<<<<<< HEAD
 	fs.IntVar(&Config.MaxPendingMsgs, "max-pending-msgs", 1024, "Maximum number of messages this node has received but not finished processing. After this, messages are throttled.")
 	fs.UintVar(&Config.MaxNonStakerPendingMsgs, "max-non-staker-pending-msgs", 8, "Maximum number of messages a non-staker is allowed to have pending.")
 	fs.Float64Var(&Config.StakerMSGPortion, "staker-msg-reserved", 0.2, "Reserve a portion of the chain message queue's space for stakers.")
 	fs.Float64Var(&Config.StakerCPUPortion, "staker-cpu-reserved", 0.2, "Reserve a portion of the chain's CPU time for stakers.")
-=======
-	fs.Uint(maxNonStakerPendingMsgsKey, uint(router.DefaultMaxNonStakerPendingMsgs), "Maximum number of messages a non-staker is allowed to have pending.")
-	fs.Float64(stakerMsgReservedKey, router.DefaultStakerPortion, "Reserve a portion of the chain message queue's space for stakers.")
-	fs.Float64(stakerCPUReservedKey, router.DefaultStakerPortion, "Reserve a portion of the chain's CPU time for stakers.")
->>>>>>> 52d65162
 
 	// Network Timeouts:
 	fs.Duration(networkInitialTimeoutKey, 5*time.Second, "Initial timeout value of the adaptive timeout manager, in nanoseconds.")
