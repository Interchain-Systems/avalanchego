--- conflicted
+++ resolved
@@ -70,11 +70,7 @@
 
 	ts.head = rootID
 	ts.blocks = map[ids.ID]*snowmanBlock{
-<<<<<<< HEAD
 		rootID.Key(): {sm: ts},
-=======
-		rootID: {sm: ts},
->>>>>>> 52d65162
 	}
 	ts.tail = rootID
 	return nil
