// (c) 2019-2020, Ava Labs, Inc. All rights reserved.
// See the file LICENSE for licensing terms.

package network

import (
	"fmt"
	"math"
	"net"
	"sync"
	"sync/atomic"
	"time"

	"github.com/ava-labs/avalanchego/utils/constants"
	"github.com/ava-labs/avalanchego/version"

	"github.com/ava-labs/avalanchego/ids"
	"github.com/ava-labs/avalanchego/utils"
	"github.com/ava-labs/avalanchego/utils/formatting"
	"github.com/ava-labs/avalanchego/utils/wrappers"
)

var (
	VersionPeerNak = version.NewDefaultVersion(constants.PlatformName, 1, 0, 3)
)

type peer struct {
	net *network // network this peer is part of

	// if the version message has been received and is valid. is only modified
	// on the connection's reader routine.
	gotVersion utils.AtomicBool

	// if the gotPeerList message has been received and is valid. is only
	// modified on the connection's reader routine.
	gotPeerList utils.AtomicBool

	// if the version message has been received and is valid and the peerlist
	// has been returned. is only modified on the connection's reader routine.
	connected utils.AtomicBool

	// only close the peer once
	once sync.Once

	// if the close function has been called.
	closed utils.AtomicBool

	// number of bytes currently in the send queue.
	pendingBytes int64

	// lock to ensure that closing of the sender queue is handled safely
	senderLock sync.Mutex
	// queue of messages this connection is attempting to send the peer. Is
	// closed when the connection is closed.
	sender chan []byte

	// ip may or may not be set when the peer is first started. is only modified
	// on the connection's reader routine.
	ip     utils.IPDesc
	ipLock sync.RWMutex

	// id should be set when the peer is first created.
	id ids.ShortID

	// the connection object that is used to read/write messages from
	conn net.Conn

	// version that the peer reported during the handshake
	versionStr utils.AtomicInterface

	// unix time of the last message sent and received respectively
	lastSent, lastReceived int64

	tickerCloser chan struct{}
}

// assume the stateLock is held
func (p *peer) Start() error {
	if err := p.conn.SetReadDeadline(p.net.clock.Time().Add(p.net.readPeerVersionTimeout)); err != nil {
		p.net.log.Verbo("error on setting the connection read timeout %s", err)
		return err
	}

	// send the version and get a msg from receiver..
	msg, err := p.verionAck()
	if err != nil {
		return err
	}

	switch msg.Op() {
	case PeerList:
		// handle old self check logic
		if p.id.Equals(p.net.id) {
			return errPeerIsMyself
		}

		// if the first message is not version.  fall back to normal processing logic.
		// only acceptable option at this point would be a PeerList request
		// lets take care of the peer request
		go p.handle(msg)

		go p.ReadMessages()

		// we need to ask for a version.
		go p.Version()
		go p.WriteMessages()

		go p.requestFinishHandshake()
		go p.sendPings()

		return nil
	case Version:
	// fallthrough
	default:
		// handle old self check logic
		if p.id.Equals(p.net.id) {
			return errPeerIsMyself
		}

		// We didn't get a Version msg.  This is unexpected..
		return errVersionExpected
	}

	// parse and check if version is correct.
	peerVersionStr := msg.Get(VersionStr).(string)
	peerVersion, err := p.net.parser.Parse(peerVersionStr)
	if err != nil {
		return err
	}

	// add peer version msg..
	p.checkPeerVersion(peerVersion)

	// if the client is not running correct version then fallback logic start the normal processing.
	if peerVersion.Before(VersionPeerNak) {
		// handle old self check logic
		if p.id.Equals(p.net.id) {
			return errPeerIsMyself
		}

		// process the version message
		go p.handle(msg)

		go p.ReadMessages()

		// ask for a peer list
		go p.GetPeerList()
		go p.WriteMessages()

		go p.requestFinishHandshake()
		go p.sendPings()

		return nil
	}

	// set my IP from the Version msg.
	p.ip = msg.Get(IP).(utils.IPDesc)
	// register the peers version.
	p.versionStr = peerVersion.String()

	return p.processVersionNak()
}

func (p *peer) processVersionNak() error {
	if p.id.Equals(p.net.id) {
		// we already peered respond to client.
		_, err := p.versionNack(SelfPeered, nil)
		if err != nil {
			// it would not matter if we didn't send the nack..
			// we will end up disconnecting the connection.
			p.net.log.Verbo("unable to send version nak %s", err)
		}
		return errPeerIsMyself
	}

	// am I already peered to them?
	if p.net.isPeered(p.id) {
		// we already peered respond to client.
		_, err := p.versionNack(AlreadyPeered, nil)
		if err != nil {
			// it would not matter if we didn't send the nack..
			// we will end up disconnecting the connection.
			p.net.log.Verbo("unable to send version nak %s", err)
		}
		return errAlreadyPeered
	}

	ips := p.net.validatorIPsNoLock()
	// We are not already peered, so send client VersionNak
	msg, err := p.versionNack(Success, ips)
	if err != nil {
		return errVersionNakExpected
	}

	// test the versionNak to see if we are safe to peer.
	errorNo := msg.Get(ErrorNo).(uint32)
	switch errorNo {
	case AlreadyPeered:
		// the peer responded we are already peered to them.
		return errAlreadyPeered
	case SelfPeered:
		// the peer responded we are already peered to them.
		return errPeerIsMyself
	case Success:
		// fall through
	default:
		// not expected -- It wasn't a Success, so we punt..
		return fmt.Errorf("version nak errorNo=%d", errorNo)
	}

	peers := msg.Get(Peers).([]utils.IPDesc)

	// we now have the version and peer list
	p.gotVersion = true
	p.gotPeerList = true

	// note that we are connected. (same as tryMarkConnected)
	p.connected = true

	// register with network this peer connected.
	p.net.connected(p)

	go p.ReadMessages()
	go p.WriteMessages()

	go p.sendPings()

	// track the peers
	go func() {
		for _, ip := range peers {
			if !ip.Equal(p.net.ip) &&
				!ip.IsZero() &&
				(p.net.allowPrivateIPs || !ip.IsPrivate()) {

				// we need a state lock to call track
				p.net.stateLock.Lock()
				p.net.track(ip)
				p.net.stateLock.Unlock()
			}
		}
	}()

	return nil
}

func (p *peer) sendPings() {
	sendPingsTicker := time.NewTicker(p.net.pingFrequency)
	defer sendPingsTicker.Stop()

	for {
		select {
		case <-sendPingsTicker.C:
			closed := p.closed.GetValue()

			if closed {
				return
			}

			p.Ping()
		case <-p.tickerCloser:
			return
		}
	}
}

// request missing handshake messages from the peer
func (p *peer) requestFinishHandshake() {
	finishHandshakeTicker := time.NewTicker(p.net.getVersionTimeout)
	defer finishHandshakeTicker.Stop()

	for {
		select {
		case <-finishHandshakeTicker.C:
			gotVersion := p.gotVersion.GetValue()
			gotPeerList := p.gotPeerList.GetValue()
			connected := p.connected.GetValue()
			closed := p.closed.GetValue()

			if connected || closed {
				return
			}

			if !gotVersion {
				p.GetVersion()
			}
			if !gotPeerList {
				p.GetPeerList()
			}
		case <-p.tickerCloser:
			return
		}
	}
}

// attempt to read messages from the peer
func (p *peer) ReadMessages() {
	defer p.Close()

	if err := p.conn.SetReadDeadline(p.net.clock.Time().Add(p.net.pingPongTimeout)); err != nil {
		p.net.log.Verbo("error on setting the connection read timeout %s", err)
		return
	}

	pendingBuffer := wrappers.Packer{}
	readBuffer := make([]byte, p.net.readBufferSize)
	for {
		read, err := p.conn.Read(readBuffer)
		if err != nil {
			p.net.log.Verbo("error on connection read to %s %s %s", p.id, p.getIP(), err)
			return
		}

		pendingBuffer.Bytes = append(pendingBuffer.Bytes, readBuffer[:read]...)

		msgBytes := pendingBuffer.UnpackBytes()
		if pendingBuffer.Errored() {
			// if reading the bytes errored, then we haven't read the full
			// message yet
			pendingBuffer.Offset = 0
			pendingBuffer.Err = nil

			if int64(len(pendingBuffer.Bytes)) > p.net.maxMessageSize+wrappers.IntLen {
				// we have read more bytes than the max message size allows for,
				// so we should terminate this connection

				p.net.log.Verbo("error reading too many bytes on %s %s", p.id, err)
				return
			}

			// we should try to read more bytes to finish the message
			continue
		}

		// we read the full message bytes

		// set the pending bytes to any extra bytes that were read
		pendingBuffer.Bytes = pendingBuffer.Bytes[pendingBuffer.Offset:]
		// set the offset back to the start of the next message
		pendingBuffer.Offset = 0

		if int64(len(msgBytes)) > p.net.maxMessageSize {
			// if this message is longer than the max message length, then we
			// should terminate this connection

			p.net.log.Verbo("error reading too many bytes on %s %s", p.id, err)
			return
		}

		p.net.log.Verbo("parsing new message from %s:\n%s",
			p.id,
			formatting.DumpBytes{Bytes: msgBytes})

		msg, err := p.net.b.Parse(msgBytes)
		if err != nil {
			p.net.log.Debug("failed to parse new message from %s:\n%s\n%s",
				p.id,
				formatting.DumpBytes{Bytes: msgBytes},
				err)
			return
		}

		p.handle(msg)
	}
}

// attempt to write messages to the peer
func (p *peer) WriteMessages() {
	defer p.Close()

	for msg := range p.sender {
		p.net.log.Verbo("sending new message to %s:\n%s",
			p.id,
			formatting.DumpBytes{Bytes: msg})

		atomic.AddInt64(&p.pendingBytes, -int64(len(msg)))
		atomic.AddInt64(&p.net.pendingBytes, -int64(len(msg)))

<<<<<<< HEAD
		err := p.sendRaw(msg)
		if err != nil {
			p.net.log.Verbo("error writing to %s at %s due to: %s", p.id, p.ip, err)
			return
=======
		packer := wrappers.Packer{Bytes: make([]byte, len(msg)+wrappers.IntLen)}
		packer.PackBytes(msg)
		msg = packer.Bytes
		for len(msg) > 0 {
			written, err := p.conn.Write(msg)
			if err != nil {
				p.net.log.Verbo("error writing to %s at %s due to: %s", p.id, p.getIP(), err)
				return
			}
			p.tickerOnce.Do(p.StartTicker)
			msg = msg[written:]
>>>>>>> 14257642
		}
		atomic.StoreInt64(&p.lastSent, p.net.clock.Time().Unix())
	}
}

// send assumes that the stateLock is not held.
func (p *peer) Send(msg Msg) bool {
	p.senderLock.Lock()
	defer p.senderLock.Unlock()

	// If the peer was closed then the sender channel was closed and we are
	// unable to send this message without panicking. So drop the message.
	if p.closed.GetValue() {
		p.net.log.Debug("dropping message to %s due to a closed connection", p.id)
		return false
	}

	// is it possible to send?
	if dropMsg := p.dropMessagePeer(); dropMsg {
		p.net.log.Debug("dropping message to %s due to a send queue with too many bytes", p.id)
		return false
	}

	msgBytes := msg.Bytes()
	msgBytesLen := int64(len(msgBytes))

	// lets assume send will be successful, we add to the network pending bytes
	// if we determine that we are being a bit restrictive, we could increase the global bandwidth?
	newPendingBytes := atomic.AddInt64(&p.net.pendingBytes, msgBytesLen)

	newConnPendingBytes := atomic.LoadInt64(&p.pendingBytes) + msgBytesLen
	if dropMsg := p.dropMessage(newConnPendingBytes, newPendingBytes); dropMsg {
		// we never sent the message, remove from pending totals
		atomic.AddInt64(&p.net.pendingBytes, -msgBytesLen)
		p.net.log.Debug("dropping message to %s due to a send queue with too many bytes", p.id)
		return false
	}

	select {
	case p.sender <- msgBytes:
		atomic.AddInt64(&p.pendingBytes, msgBytesLen)
		return true
	default:
		// we never sent the message, remove from pending totals
		atomic.AddInt64(&p.net.pendingBytes, -msgBytesLen)
		p.net.log.Debug("dropping message to %s due to a full send queue", p.id)
		return false
	}
}

// assumes the stateLock is not held
func (p *peer) handle(msg Msg) {
	p.net.heartbeat()

	currentTime := p.net.clock.Time()
	atomic.StoreInt64(&p.lastReceived, currentTime.Unix())

	if err := p.conn.SetReadDeadline(currentTime.Add(p.net.pingPongTimeout)); err != nil {
		p.net.log.Verbo("error on setting the connection read timeout %s, closing the connection", err)
		p.Close()
		return
	}

	op := msg.Op()
	msgMetrics := p.net.message(op)
	if msgMetrics == nil {
		p.net.log.Debug("dropping an unknown message from %s with op %s", p.id, op.String())
		return
	}
	msgMetrics.numReceived.Inc()

	switch op {
	case Version:
		p.version(msg)
		return
	case GetVersion:
		p.getVersion(msg)
		return
	case Ping:
		p.ping(msg)
		return
	case Pong:
		p.pong(msg)
		return
	case GetPeerList:
		p.getPeerList(msg)
		return
	case PeerList:
		p.peerList(msg)
		return
	}
	if !p.connected.GetValue() {
		p.net.log.Debug("dropping message from %s because the connection hasn't been established yet", p.id)

		// attempt to finish the handshake
		if !p.gotVersion.GetValue() {
			p.GetVersion()
		}
		if !p.gotPeerList.GetValue() {
			p.GetPeerList()
		}
		return
	}
	switch op {
	case GetAcceptedFrontier:
		p.getAcceptedFrontier(msg)
	case AcceptedFrontier:
		p.acceptedFrontier(msg)
	case GetAccepted:
		p.getAccepted(msg)
	case Accepted:
		p.accepted(msg)
	case Get:
		p.get(msg)
	case GetAncestors:
		p.getAncestors(msg)
	case Put:
		p.put(msg)
	case MultiPut:
		p.multiPut(msg)
	case PushQuery:
		p.pushQuery(msg)
	case PullQuery:
		p.pullQuery(msg)
	case Chits:
		p.chits(msg)
	default:
		p.net.log.Debug("dropping an unknown message from %s with op %s", p.id, op.String())
	}
}

func (p *peer) dropMessagePeer() bool {
	return atomic.LoadInt64(&p.pendingBytes) > p.net.maxMessageSize
}

func (p *peer) dropMessage(connPendingLen, networkPendingLen int64) bool {
	return networkPendingLen > p.net.networkPendingSendBytesToRateLimit && // Check to see if we should be enforcing any rate limiting
		p.dropMessagePeer() && // this connection should have a minimum allowed bandwidth
		(networkPendingLen > p.net.maxNetworkPendingSendBytes || // Check to see if this message would put too much memory into the network
			connPendingLen > p.net.maxNetworkPendingSendBytes/20) // Check to see if this connection is using too much memory
}

// assumes the stateLock is not held
func (p *peer) Close() { p.once.Do(p.close) }

// assumes only `peer.Close` calls this
func (p *peer) close() {
	// If the connection is closing, we can immediately cancel the ticker
	// goroutines.
	close(p.tickerCloser)

	p.closed.SetValue(true)

	if err := p.conn.Close(); err != nil {
		p.net.log.Debug("closing peer %s resulted in an error: %s", p.id, err)
	}

	p.senderLock.Lock()
	// The locks guarantee here that the sender routine will read that the peer
	// has been closed and will therefore not attempt to write on this channel.
	close(p.sender)
	p.senderLock.Unlock()

	p.net.disconnected(p)
}

// assumes the stateLock is not held
func (p *peer) GetVersion() {
	msg, err := p.net.b.GetVersion()
	p.net.log.AssertNoError(err)
	p.Send(msg)
}

// assumes the stateLock is not held
func (p *peer) Version() {
	p.net.stateLock.RLock()
	msg, err := p.net.b.Version(
		p.net.networkID,
		p.net.nodeID,
		p.net.clock.Unix(),
		p.net.ip,
		p.net.version.String(),
	)
	p.net.stateLock.RUnlock()
	p.net.log.AssertNoError(err)
	p.Send(msg)
}

// assumes the stateLock is not held
func (p *peer) GetPeerList() {
	msg, err := p.net.b.GetPeerList()
	p.net.log.AssertNoError(err)
	p.Send(msg)
}

// assumes the stateLock is not held
func (p *peer) SendPeerList() {
	ips := p.net.validatorIPs()
	p.PeerList(ips)
}

// assumes the stateLock is not held
func (p *peer) PeerList(peers []utils.IPDesc) {
	msg, err := p.net.b.PeerList(peers)
	if err != nil {
		p.net.log.Warn("failed to send PeerList message due to %s", err)
		return
	}
	p.Send(msg)
}

// assumes the stateLock is not held
func (p *peer) Ping() {
	msg, err := p.net.b.Ping()
	p.net.log.AssertNoError(err)
	if p.Send(msg) {
		p.net.ping.numSent.Inc()
	} else {
		p.net.ping.numFailed.Inc()
	}
}

// assumes the stateLock is not held
func (p *peer) Pong() {
	msg, err := p.net.b.Pong()
	p.net.log.AssertNoError(err)
	if p.Send(msg) {
		p.net.pong.numSent.Inc()
	} else {
		p.net.pong.numFailed.Inc()
	}
}

// assumes the stateLock is not held
func (p *peer) getVersion(_ Msg) { p.Version() }

// assumes the stateLock is not held
func (p *peer) version(msg Msg) {
	if p.gotVersion.GetValue() {
		p.net.log.Verbo("dropping duplicated version message from %s", p.id)
		return
	}

	if networkID := msg.Get(NetworkID).(uint32); networkID != p.net.networkID {
		p.net.log.Debug("peer's network ID doesn't match our networkID: Peer's = %d ; Ours = %d",
			networkID,
			p.net.networkID)

		p.discardIP()
		return
	}

	if nodeID := msg.Get(NodeID).(uint32); nodeID == p.net.nodeID {
		p.net.log.Debug("peer's node ID matches our nodeID")

		p.discardMyIP()
		return
	}

	myTime := float64(p.net.clock.Unix())
	if peerTime := float64(msg.Get(MyTime).(uint64)); math.Abs(peerTime-myTime) > p.net.maxClockDifference.Seconds() {
		if p.net.beacons.Contains(p.id) {
			p.net.log.Warn("beacon %s has a clock that is too far out of sync with mine. Peer's = %d, Ours = %d (seconds)",
				p.id,
				uint64(peerTime),
				uint64(myTime))
		} else {
			p.net.log.Debug("peer %s has a clock that is too far out of sync with mine. Peer's = %d, Ours = %d (seconds)",
				p.id,
				uint64(peerTime),
				uint64(myTime))
		}

		p.discardIP()
		return
	}

	peerVersionStr := msg.Get(VersionStr).(string)
	peerVersion, err := p.net.parser.Parse(peerVersionStr)
	if err != nil {
		p.net.log.Debug("peer version could not be parsed due to %s", err)

		p.discardIP()
		return
	}

	p.checkPeerVersion(peerVersion)

	if err := p.net.version.Compatible(peerVersion); err != nil {
		p.net.log.Debug("peer version not compatible due to %s", err)

		if !p.net.beacons.Contains(p.id) {
			p.discardIP()
			return
		}
		p.net.log.Info("allowing beacon %s to connect with a lower version %s",
			p.id,
			peerVersion)
	}

	ip := p.getIP()
	if ip.IsZero() {
		// we only care about the claimed IP if we don't know the IP yet
		peerIP := msg.Get(IP).(utils.IPDesc)

		addr := p.conn.RemoteAddr()
		localPeerIP, err := utils.ToIPDesc(addr.String())
		if err == nil {
			// If we have no clue what the peer's IP is, we can't perform any
			// verification
			if peerIP.IP.Equal(localPeerIP.IP) {
				// if the IPs match, add this ip:port pair to be tracked
				p.setIP(peerIP)
			}
		}
	}

	p.SendPeerList()

	p.versionStr.SetValue(peerVersion.String())
	p.gotVersion.SetValue(true)

	p.tryMarkConnected()
}

// assumes the stateLock is not held
func (p *peer) getPeerList(_ Msg) {
	if p.gotVersion.GetValue() {
		p.SendPeerList()
	}
}

// assumes the stateLock is not held
func (p *peer) peerList(msg Msg) {
	ips := msg.Get(Peers).([]utils.IPDesc)

	p.gotPeerList.SetValue(true)
	p.tryMarkConnected()

	for _, ip := range ips {
		p.net.stateLock.Lock()
		if !ip.Equal(p.net.ip) &&
			!ip.IsZero() &&
			(p.net.allowPrivateIPs || !ip.IsPrivate()) {
			// TODO: only try to connect once
			p.net.track(ip)
		}
		p.net.stateLock.Unlock()
	}
}

// assumes the stateLock is not held
func (p *peer) ping(_ Msg) { p.Pong() }

// assumes the stateLock is not held
func (p *peer) pong(_ Msg) {}

// assumes the stateLock is not held
func (p *peer) getAcceptedFrontier(msg Msg) {
	chainID, err := ids.ToID(msg.Get(ChainID).([]byte))
	p.net.log.AssertNoError(err)
	requestID := msg.Get(RequestID).(uint32)
	deadline := p.net.clock.Time().Add(time.Duration(msg.Get(Deadline).(uint64)))

	p.net.router.GetAcceptedFrontier(p.id, chainID, requestID, deadline)
}

// assumes the stateLock is not held
func (p *peer) acceptedFrontier(msg Msg) {
	chainID, err := ids.ToID(msg.Get(ChainID).([]byte))
	p.net.log.AssertNoError(err)
	requestID := msg.Get(RequestID).(uint32)

	containerIDs := ids.Set{}
	for _, containerIDBytes := range msg.Get(ContainerIDs).([][]byte) {
		containerID, err := ids.ToID(containerIDBytes)
		if err != nil {
			p.net.log.Debug("error parsing ContainerID 0x%x: %s", containerIDBytes, err)
			return
		}
		containerIDs.Add(containerID)
	}

	p.net.router.AcceptedFrontier(p.id, chainID, requestID, containerIDs)
}

// assumes the stateLock is not held
func (p *peer) getAccepted(msg Msg) {
	chainID, err := ids.ToID(msg.Get(ChainID).([]byte))
	p.net.log.AssertNoError(err)
	requestID := msg.Get(RequestID).(uint32)
	deadline := p.net.clock.Time().Add(time.Duration(msg.Get(Deadline).(uint64)))

	containerIDs := ids.Set{}
	for _, containerIDBytes := range msg.Get(ContainerIDs).([][]byte) {
		containerID, err := ids.ToID(containerIDBytes)
		if err != nil {
			p.net.log.Debug("error parsing ContainerID 0x%x: %s", containerIDBytes, err)
			return
		}
		containerIDs.Add(containerID)
	}

	p.net.router.GetAccepted(p.id, chainID, requestID, deadline, containerIDs)
}

// assumes the stateLock is not held
func (p *peer) accepted(msg Msg) {
	chainID, err := ids.ToID(msg.Get(ChainID).([]byte))
	p.net.log.AssertNoError(err)
	requestID := msg.Get(RequestID).(uint32)

	containerIDs := ids.Set{}
	for _, containerIDBytes := range msg.Get(ContainerIDs).([][]byte) {
		containerID, err := ids.ToID(containerIDBytes)
		if err != nil {
			p.net.log.Debug("error parsing ContainerID 0x%x: %s", containerIDBytes, err)
			return
		}
		containerIDs.Add(containerID)
	}

	p.net.router.Accepted(p.id, chainID, requestID, containerIDs)
}

// assumes the stateLock is not held
func (p *peer) get(msg Msg) {
	chainID, err := ids.ToID(msg.Get(ChainID).([]byte))
	p.net.log.AssertNoError(err)
	requestID := msg.Get(RequestID).(uint32)
	deadline := p.net.clock.Time().Add(time.Duration(msg.Get(Deadline).(uint64)))
	containerID, err := ids.ToID(msg.Get(ContainerID).([]byte))
	p.net.log.AssertNoError(err)

	p.net.router.Get(p.id, chainID, requestID, deadline, containerID)
}

func (p *peer) getAncestors(msg Msg) {
	chainID, err := ids.ToID(msg.Get(ChainID).([]byte))
	p.net.log.AssertNoError(err)
	requestID := msg.Get(RequestID).(uint32)
	deadline := p.net.clock.Time().Add(time.Duration(msg.Get(Deadline).(uint64)))
	containerID, err := ids.ToID(msg.Get(ContainerID).([]byte))
	p.net.log.AssertNoError(err)

	p.net.router.GetAncestors(p.id, chainID, requestID, deadline, containerID)
}

// assumes the stateLock is not held
func (p *peer) put(msg Msg) {
	chainID, err := ids.ToID(msg.Get(ChainID).([]byte))
	p.net.log.AssertNoError(err)
	requestID := msg.Get(RequestID).(uint32)
	containerID, err := ids.ToID(msg.Get(ContainerID).([]byte))
	p.net.log.AssertNoError(err)
	container := msg.Get(ContainerBytes).([]byte)

	p.net.router.Put(p.id, chainID, requestID, containerID, container)
}

// assumes the stateLock is not held
func (p *peer) multiPut(msg Msg) {
	chainID, err := ids.ToID(msg.Get(ChainID).([]byte))
	p.net.log.AssertNoError(err)
	requestID := msg.Get(RequestID).(uint32)
	containers := msg.Get(MultiContainerBytes).([][]byte)

	p.net.router.MultiPut(p.id, chainID, requestID, containers)
}

// assumes the stateLock is not held
func (p *peer) pushQuery(msg Msg) {
	chainID, err := ids.ToID(msg.Get(ChainID).([]byte))
	p.net.log.AssertNoError(err)
	requestID := msg.Get(RequestID).(uint32)
	deadline := p.net.clock.Time().Add(time.Duration(msg.Get(Deadline).(uint64)))
	containerID, err := ids.ToID(msg.Get(ContainerID).([]byte))
	p.net.log.AssertNoError(err)
	container := msg.Get(ContainerBytes).([]byte)

	p.net.router.PushQuery(p.id, chainID, requestID, deadline, containerID, container)
}

// assumes the stateLock is not held
func (p *peer) pullQuery(msg Msg) {
	chainID, err := ids.ToID(msg.Get(ChainID).([]byte))
	p.net.log.AssertNoError(err)
	requestID := msg.Get(RequestID).(uint32)
	deadline := p.net.clock.Time().Add(time.Duration(msg.Get(Deadline).(uint64)))
	containerID, err := ids.ToID(msg.Get(ContainerID).([]byte))
	p.net.log.AssertNoError(err)

	p.net.router.PullQuery(p.id, chainID, requestID, deadline, containerID)
}

// assumes the stateLock is not held
func (p *peer) chits(msg Msg) {
	chainID, err := ids.ToID(msg.Get(ChainID).([]byte))
	p.net.log.AssertNoError(err)
	requestID := msg.Get(RequestID).(uint32)

	containerIDs := ids.Set{}
	for _, containerIDBytes := range msg.Get(ContainerIDs).([][]byte) {
		containerID, err := ids.ToID(containerIDBytes)
		if err != nil {
			p.net.log.Debug("error parsing ContainerID 0x%x: %s", containerIDBytes, err)
			return
		}
		containerIDs.Add(containerID)
	}

	p.net.router.Chits(p.id, chainID, requestID, containerIDs)
}

// assumes the stateLock is held
func (p *peer) tryMarkConnected() {
	if !p.connected.GetValue() && // not already connected
		p.gotVersion.GetValue() && // not waiting for version
		p.gotPeerList.GetValue() && // not waiting for peerlist
		!p.closed.GetValue() { // and not already disconnected

		p.connected.SetValue(true)
		p.net.connected(p)
	}
}

func (p *peer) discardIP() {
	// By clearing the IP, we will not attempt to reconnect to this peer
	if ip := p.getIP(); !ip.IsZero() {
		p.setIP(utils.IPDesc{})

		p.net.stateLock.Lock()
		delete(p.net.disconnectedIPs, ip.String())
		p.net.stateLock.Unlock()
	}
	p.Close()
}

func (p *peer) discardMyIP() {
	// By clearing the IP, we will not attempt to reconnect to this peer
	if ip := p.getIP(); !ip.IsZero() {
		p.setIP(utils.IPDesc{})

		str := ip.String()

		p.net.stateLock.Lock()
		p.net.myIPs[str] = struct{}{}
		delete(p.net.disconnectedIPs, str)
		p.net.stateLock.Unlock()
	}
	p.Close()
}

<<<<<<< HEAD
// Read a single message from the connection.
func (p *peer) readMsg() (Msg, error) {
	pendingBuffer := wrappers.Packer{}
	readBuffer, err := p.readFull(wrappers.IntLen)
	if err != nil {
		return nil, err
	}
	if len(readBuffer) != 4 {
		return nil, fmt.Errorf("read buffer failed")
	}

	pendingBuffer.Bytes = append(pendingBuffer.Bytes, readBuffer...)

	// lets figure out the size of the message..
	size := pendingBuffer.UnpackInt()

	// now lets read the message.
	readBuffer, err = p.readFull(size)
	if err != nil {
		return nil, err
	}
	if uint32(len(readBuffer)) != size {
		return nil, fmt.Errorf("read buffer failed")
	}

	pendingBuffer.Bytes = append(pendingBuffer.Bytes, readBuffer...)

	// reset the offset after the size read.
	pendingBuffer.Offset = 0

	// unpack the bytes or error out...
	msgBytes := pendingBuffer.UnpackBytes()
	if pendingBuffer.Errored() {
		return nil, pendingBuffer.Err
	}

	msg, err := p.net.b.Parse(msgBytes)
	if err != nil {
		p.net.log.Debug("failed to parse new message from %s:\n%s\n%s",
			p.id,
			formatting.DumpBytes{Bytes: msgBytes},
			err)
		return nil, err
	}

	return msg, nil
}

// send the raw msg bytes
func (p *peer) sendRaw(msg []byte) error {

	// pack the message with a header.
	packer := wrappers.Packer{Bytes: make([]byte, len(msg)+wrappers.IntLen)}
	packer.PackBytes(msg)

	// transmit the data..
	msg = packer.Bytes
	for len(msg) > 0 {
		written, err := p.conn.Write(msg)
		if err != nil {
			return err
		}
		msg = msg[written:]
	}
	return nil
}

// read from the connection up to len bytes..  Don't stop till we got them.
func (p *peer) readFull(len uint32) ([]byte, error) {
	responseBuffer := make([]byte, 0, len)
	for len > 0 {
		readBuffer := make([]byte, len)
		read, err := p.conn.Read(readBuffer)
		if err != nil {
			p.net.log.Verbo("error on connection read to %s %s %s", p.id, p.ip, err)
			return nil, err
		}
		len -= uint32(read)
		responseBuffer = append(responseBuffer, readBuffer[:read]...)
	}
	return responseBuffer, nil
}

// Print out the peer version check message.
func (p *peer) checkPeerVersion(peerVersion version.Version) {
	if p.net.version.Before(peerVersion) {
		if p.net.beacons.Contains(p.id) {
			p.net.log.Info("beacon %s attempting to connect with newer version %s. You may want to update your client",
				p.id,
				peerVersion)
		} else {
			p.net.log.Debug("peer %s attempting to connect with newer version %s. You may want to update your client",
				p.id,
				peerVersion)
		}
	}
}

// build versionAck and send it.
func (p *peer) verionAck() (Msg, error) {
	msg, err := p.net.b.Version(
		p.net.networkID,
		p.net.nodeID,
		p.net.clock.Unix(),
		p.net.ip,
		p.net.version.String(),
	)
	p.net.log.AssertNoError(err)
	return p.sendAndReceive(msg)
}

// build versionNak and send it
func (p *peer) versionNack(peerResponse uint32, ips []utils.IPDesc) (Msg, error) {
	msg, err := p.net.b.VersionNak(
		peerResponse,
		ips,
	)
	p.net.log.AssertNoError(err)
	return p.sendAndReceive(msg)
}

// send the message and read the response.
func (p *peer) sendAndReceive(msg Msg) (Msg, error) {
	err := p.sendRaw(msg.Bytes())
	if err != nil {
		return nil, err
	}

	return p.readMsg()
=======
func (p *peer) setIP(ip utils.IPDesc) {
	p.ipLock.Lock()
	defer p.ipLock.Unlock()
	p.ip = ip
}

func (p *peer) getIP() utils.IPDesc {
	p.ipLock.RLock()
	defer p.ipLock.RUnlock()
	return p.ip
>>>>>>> 14257642
}<|MERGE_RESOLUTION|>--- conflicted
+++ resolved
@@ -156,7 +156,7 @@
 	// set my IP from the Version msg.
 	p.ip = msg.Get(IP).(utils.IPDesc)
 	// register the peers version.
-	p.versionStr = peerVersion.String()
+	p.versionStr.SetValue(peerVersion.String())
 
 	return p.processVersionNak()
 }
@@ -211,11 +211,11 @@
 	peers := msg.Get(Peers).([]utils.IPDesc)
 
 	// we now have the version and peer list
-	p.gotVersion = true
-	p.gotPeerList = true
+	p.gotVersion.SetValue(true)
+	p.gotPeerList.SetValue(true)
 
 	// note that we are connected. (same as tryMarkConnected)
-	p.connected = true
+	p.connected.SetValue(true)
 
 	// register with network this peer connected.
 	p.net.connected(p)
@@ -375,24 +375,10 @@
 		atomic.AddInt64(&p.pendingBytes, -int64(len(msg)))
 		atomic.AddInt64(&p.net.pendingBytes, -int64(len(msg)))
 
-<<<<<<< HEAD
 		err := p.sendRaw(msg)
 		if err != nil {
 			p.net.log.Verbo("error writing to %s at %s due to: %s", p.id, p.ip, err)
 			return
-=======
-		packer := wrappers.Packer{Bytes: make([]byte, len(msg)+wrappers.IntLen)}
-		packer.PackBytes(msg)
-		msg = packer.Bytes
-		for len(msg) > 0 {
-			written, err := p.conn.Write(msg)
-			if err != nil {
-				p.net.log.Verbo("error writing to %s at %s due to: %s", p.id, p.getIP(), err)
-				return
-			}
-			p.tickerOnce.Do(p.StartTicker)
-			msg = msg[written:]
->>>>>>> 14257642
 		}
 		atomic.StoreInt64(&p.lastSent, p.net.clock.Time().Unix())
 	}
@@ -946,7 +932,6 @@
 	p.Close()
 }
 
-<<<<<<< HEAD
 // Read a single message from the connection.
 func (p *peer) readMsg() (Msg, error) {
 	pendingBuffer := wrappers.Packer{}
@@ -1076,7 +1061,8 @@
 	}
 
 	return p.readMsg()
-=======
+}
+
 func (p *peer) setIP(ip utils.IPDesc) {
 	p.ipLock.Lock()
 	defer p.ipLock.Unlock()
@@ -1087,5 +1073,4 @@
 	p.ipLock.RLock()
 	defer p.ipLock.RUnlock()
 	return p.ip
->>>>>>> 14257642
 }