// (c) 2019-2020, Ava Labs, Inc. All rights reserved.
// See the file LICENSE for licensing terms.

package platformvm

<<<<<<< HEAD
import (
	"testing"

	"github.com/ava-labs/gecko/ids"
	"github.com/ava-labs/gecko/utils/crypto"
)

func TestTxHeapStart(t *testing.T) {
	vm := defaultVM()
	vm.Ctx.Lock.Lock()
	defer func() {
		vm.Shutdown()
		vm.Ctx.Lock.Unlock()
	}()

	txHeap := EventHeap{SortByStartTime: true}

	validator0, err := vm.newAddDefaultSubnetValidatorTx(
		MinimumStakeAmount,                  // stake amount
		uint64(defaultGenesisTime.Unix()+1), // startTime
		uint64(defaultGenesisTime.Add(MinimumStakingDuration).Unix()+1), // endTime
		ids.NewShortID([20]byte{}),                                      // node ID
		ids.NewShortID([20]byte{1, 2, 3, 4, 5, 6, 7}),                   // destination
		0,                                       // shares
		[]*crypto.PrivateKeySECP256K1R{keys[0]}, // key
	)
	if err != nil {
		t.Fatal(err)
	}
	vdr0Tx := validator0.UnsignedProposalTx.(*UnsignedAddDefaultSubnetValidatorTx)

	validator1, err := vm.newAddDefaultSubnetValidatorTx(
		MinimumStakeAmount,                  // stake amount
		uint64(defaultGenesisTime.Unix()+2), // startTime
		uint64(defaultGenesisTime.Add(MinimumStakingDuration).Unix()+2), // endTime
		ids.NewShortID([20]byte{1}),                                     // node ID
		ids.NewShortID([20]byte{1, 2, 3, 4, 5, 6, 7}),                   // destination
		0,                                       // shares
		[]*crypto.PrivateKeySECP256K1R{keys[0]}, // key
	)
	if err != nil {
		t.Fatal(err)
	}
	vdr1Tx := validator1.UnsignedProposalTx.(*UnsignedAddDefaultSubnetValidatorTx)

	validator2, err := vm.newAddDefaultSubnetValidatorTx(
		MinimumStakeAmount,                  // stake amount
		uint64(defaultGenesisTime.Unix()+3), // startTime
		uint64(defaultGenesisTime.Add(MinimumStakingDuration).Unix()+3), // endTime
		ids.NewShortID([20]byte{}),                                      // node ID
		ids.NewShortID([20]byte{1, 2, 3, 4, 5, 6, 7}),                   // destination
		0,                                       // shares
		[]*crypto.PrivateKeySECP256K1R{keys[0]}, // key
	)
	if err != nil {
		t.Fatal(err)
	}
	vdr2Tx := validator2.UnsignedProposalTx.(*UnsignedAddDefaultSubnetValidatorTx)

	txHeap.Add(validator2)
	if timestamp := txHeap.Timestamp(); !timestamp.Equal(vdr2Tx.StartTime()) {
		t.Fatalf("TxHeap.Timestamp returned %s, expected %s", timestamp, vdr2Tx.StartTime())
	}

	txHeap.Add(validator1)
	if timestamp := txHeap.Timestamp(); !timestamp.Equal(vdr1Tx.StartTime()) {
		t.Fatalf("TxHeap.Timestamp returned %s, expected %s", timestamp, vdr1Tx.StartTime())
	}

	txHeap.Add(validator0)
	if timestamp := txHeap.Timestamp(); !timestamp.Equal(vdr0Tx.StartTime()) {
		t.Fatalf("TxHeap.Timestamp returned %s, expected %s", timestamp, vdr0Tx.StartTime())
	} else if top := txHeap.Peek(); !top.ID().Equals(validator0.ID()) {
		t.Fatalf("TxHeap prioritized %s, expected %s", top.ID(), validator0.ID())
	}
}

func TestTxHeapStop(t *testing.T) {
	vm := defaultVM()
	vm.Ctx.Lock.Lock()
	defer func() {
		vm.Shutdown()
		vm.Ctx.Lock.Unlock()
	}()

	txHeap := EventHeap{}

	validator0, err := vm.newAddDefaultSubnetValidatorTx(
		MinimumStakeAmount,                  // stake amount
		uint64(defaultGenesisTime.Unix()+1), // startTime
		uint64(defaultGenesisTime.Add(MinimumStakingDuration).Unix()+1), // endTime
		ids.NewShortID([20]byte{}),                                      // node ID
		ids.NewShortID([20]byte{1, 2, 3, 4, 5, 6, 7}),                   // destination
		0,                                       // shares
		[]*crypto.PrivateKeySECP256K1R{keys[0]}, // key
	)
	if err != nil {
		t.Fatal(err)
	}
	vdr0Tx := validator0.UnsignedProposalTx.(*UnsignedAddDefaultSubnetValidatorTx)

	validator1, err := vm.newAddDefaultSubnetValidatorTx(
		MinimumStakeAmount,                  // stake amount
		uint64(defaultGenesisTime.Unix()+1), // startTime
		uint64(defaultGenesisTime.Add(MinimumStakingDuration).Unix()+2), // endTime
		ids.NewShortID([20]byte{1}),                                     // node ID
		ids.NewShortID([20]byte{1, 2, 3, 4, 5, 6, 7}),                   // destination
		0,                                       // shares
		[]*crypto.PrivateKeySECP256K1R{keys[0]}, // key
	)
	if err != nil {
		t.Fatal(err)
	}
	vdr1Tx := validator1.UnsignedProposalTx.(*UnsignedAddDefaultSubnetValidatorTx)

	validator2, err := vm.newAddDefaultSubnetValidatorTx(
		MinimumStakeAmount,                  // stake amount
		uint64(defaultGenesisTime.Unix()+1), // startTime
		uint64(defaultGenesisTime.Add(MinimumStakingDuration).Unix()+3), // endTime
		ids.NewShortID([20]byte{}),                                      // node ID
		ids.NewShortID([20]byte{1, 2, 3, 4, 5, 6, 7}),                   // destination
		0,                                       // shares
		[]*crypto.PrivateKeySECP256K1R{keys[0]}, // key
	)
	if err != nil {
		t.Fatal(err)
	}
	vdr2Tx := validator2.UnsignedProposalTx.(*UnsignedAddDefaultSubnetValidatorTx)

	txHeap.Add(validator2)
	if timestamp := txHeap.Timestamp(); !timestamp.Equal(vdr2Tx.EndTime()) {
		t.Fatalf("TxHeap.Timestamp returned %s, expected %s", timestamp, vdr2Tx.EndTime())
	}

	txHeap.Add(validator1)
	if timestamp := txHeap.Timestamp(); !timestamp.Equal(vdr1Tx.EndTime()) {
		t.Fatalf("TxHeap.Timestamp returned %s, expected %s", timestamp, vdr1Tx.EndTime())
	}

	txHeap.Add(validator0)
	if timestamp := txHeap.Timestamp(); !timestamp.Equal(vdr0Tx.EndTime()) {
		t.Fatalf("TxHeap.Timestamp returned %s, expected %s", timestamp, vdr0Tx.EndTime())
	} else if top := txHeap.Txs[0]; !top.ID().Equals(validator0.ID()) {
		t.Fatalf("TxHeap prioritized %s, expected %s", top.ID(), validator0.ID())
	}
}

func TestTxHeapStartValidatorVsDelegatorOrdering(t *testing.T) {
	vm := defaultVM()
	vm.Ctx.Lock.Lock()
	defer func() {
		vm.Shutdown()
		vm.Ctx.Lock.Unlock()
	}()

	txHeap := EventHeap{SortByStartTime: true}

	validator, err := vm.newAddDefaultSubnetValidatorTx(
		MinimumStakeAmount,                  // stake amount
		uint64(defaultGenesisTime.Unix()+1), // startTime
		uint64(defaultGenesisTime.Add(MinimumStakingDuration).Unix()+1), // endTime
		ids.NewShortID([20]byte{}),                                      // node ID
		ids.NewShortID([20]byte{1, 2, 3, 4, 5, 6, 7}),                   // destination
		0,                                       // shares
		[]*crypto.PrivateKeySECP256K1R{keys[0]}, // key
	)
	if err != nil {
		t.Fatal(err)
	}

	delegator, err := vm.newAddDefaultSubnetDelegatorTx(
		MinimumStakeAmount,                  // stake amount
		uint64(defaultGenesisTime.Unix()+1), // startTime
		uint64(defaultGenesisTime.Add(MinimumStakingDuration).Unix()+1), // endTime
		ids.NewShortID([20]byte{}),                                      // node ID
		ids.NewShortID([20]byte{1, 2, 3, 4, 5, 6, 7}),                   // destination
		[]*crypto.PrivateKeySECP256K1R{keys[0]},                         // key
	)
	if err != nil {
		t.Fatal(err)
	}

	txHeap.Add(validator)
	txHeap.Add(delegator)

	if top := txHeap.Txs[0]; !top.ID().Equals(validator.ID()) {
		t.Fatalf("TxHeap prioritized %s, expected %s", top.ID(), validator.ID())
	}
}

func TestTxHeapStopValidatorVsDelegatorOrdering(t *testing.T) {
	vm := defaultVM()
	vm.Ctx.Lock.Lock()
	defer func() {
		vm.Shutdown()
		vm.Ctx.Lock.Unlock()
	}()

	txHeap := EventHeap{}

	validator, err := vm.newAddDefaultSubnetValidatorTx(
		MinimumStakeAmount,                  // stake amount
		uint64(defaultGenesisTime.Unix()+1), // startTime
		uint64(defaultGenesisTime.Add(MinimumStakingDuration).Unix()+1), // endTime
		ids.NewShortID([20]byte{}),                                      // node ID
		ids.NewShortID([20]byte{1, 2, 3, 4, 5, 6, 7}),                   // destination
		0,                                       // shares
		[]*crypto.PrivateKeySECP256K1R{keys[0]}, // key
	)
	if err != nil {
		t.Fatal(err)
	}

	delegator, err := vm.newAddDefaultSubnetDelegatorTx(
		MinimumStakeAmount,                  // stake amount
		uint64(defaultGenesisTime.Unix()+1), // startTime
		uint64(defaultGenesisTime.Add(MinimumStakingDuration).Unix()+1), // endTime
		ids.NewShortID([20]byte{}),                                      // node ID
		ids.NewShortID([20]byte{1, 2, 3, 4, 5, 6, 7}),                   // destination
		[]*crypto.PrivateKeySECP256K1R{keys[0]},                         // key
	)
	if err != nil {
		t.Fatal(err)
	}

	txHeap.Add(validator)
	txHeap.Add(delegator)

	if top := txHeap.Txs[0]; !top.ID().Equals(delegator.ID()) {
		t.Fatalf("TxHeap prioritized %s, expected %s", top.ID(), delegator.ID())
	}
}
=======
// func TestTxHeapStart(t *testing.T) {
// 	vm := defaultVM()
// 	vm.Ctx.Lock.Lock()
// 	defer func() {
// 		vm.Shutdown()
// 		vm.Ctx.Lock.Unlock()
// 	}()

// 	txHeap := EventHeap{SortByStartTime: true}

// 	validator0, err := vm.newAddDefaultSubnetValidatorTx(
// 		123,                        // stake amount
// 		0,                          // startTime
// 		3,                          // endTime
// 		ids.NewShortID([20]byte{}), // node ID
// 		ids.NewShortID([20]byte{1, 2, 3, 4, 5, 6, 7}), // destination
// 		0,                                       // shares
// 		[]*crypto.PrivateKeySECP256K1R{keys[0]}, // key
// 	)
// 	if err != nil {
// 		t.Fatal(err)
// 	}

// 	validator1, err := vm.newAddDefaultSubnetValidatorTx(
// 		123,                         // stake amount
// 		1,                           // startTime
// 		3,                           // endTime
// 		ids.NewShortID([20]byte{1}), // node ID
// 		ids.NewShortID([20]byte{1, 2, 3, 4, 5, 6, 7}), // destination
// 		0,                                       // shares
// 		[]*crypto.PrivateKeySECP256K1R{keys[0]}, // key
// 	)
// 	if err != nil {
// 		t.Fatal(err)
// 	}

// 	validator2, err := vm.newAddDefaultSubnetValidatorTx(
// 		123,                        // stake amount
// 		2,                          // startTime
// 		4,                          // endTime
// 		ids.NewShortID([20]byte{}), // node ID
// 		ids.NewShortID([20]byte{1, 2, 3, 4, 5, 6, 7}), // destination
// 		0,                                       // shares
// 		[]*crypto.PrivateKeySECP256K1R{keys[0]}, // key
// 	)
// 	if err != nil {
// 		t.Fatal(err)
// 	}

// 	txHeap.Add(validator2)
// 	if timestamp := txHeap.Timestamp(); !timestamp.Equal(validator2.StartTime()) {
// 		t.Fatalf("TxHeap.Timestamp returned %s, expected %s", timestamp, validator2.StartTime())
// 	}

// 	txHeap.Add(validator1)
// 	if timestamp := txHeap.Timestamp(); !timestamp.Equal(validator1.StartTime()) {
// 		t.Fatalf("TxHeap.Timestamp returned %s, expected %s", timestamp, validator1.StartTime())
// 	}

// 	txHeap.Add(validator0)
// 	if timestamp := txHeap.Timestamp(); !timestamp.Equal(validator0.StartTime()) {
// 		t.Fatalf("TxHeap.Timestamp returned %s, expected %s", timestamp, validator0.StartTime())
// 	} else if top := txHeap.Peek(); !top.ID().Equals(validator0.ID()) {
// 		t.Fatalf("TxHeap prioritized %s, expected %s", top.ID(), validator0.ID())
// 	}
// }

// func TestTxHeapStop(t *testing.T) {
// 	vm := defaultVM()
// 	vm.Ctx.Lock.Lock()
// 	defer func() {
// 		vm.Shutdown()
// 		vm.Ctx.Lock.Unlock()
// 	}()

// 	txHeap := EventHeap{}

// 	validator0, err := vm.newAddDefaultSubnetValidatorTx(
// 		123,                        // stake amount
// 		1,                          // startTime
// 		2,                          // endTime
// 		ids.NewShortID([20]byte{}), // node ID
// 		ids.NewShortID([20]byte{1, 2, 3, 4, 5, 6, 7}), // destination
// 		0,                                       // shares
// 		[]*crypto.PrivateKeySECP256K1R{keys[0]}, // key
// 	)
// 	if err != nil {
// 		t.Fatal(err)
// 	}

// 	validator1, err := vm.newAddDefaultSubnetValidatorTx(
// 		123,                         // stake amount
// 		1,                           // startTime
// 		3,                           // endTime
// 		ids.NewShortID([20]byte{1}), // node ID
// 		ids.NewShortID([20]byte{1, 2, 3, 4, 5, 6, 7}), // destination
// 		0,                                       // shares
// 		[]*crypto.PrivateKeySECP256K1R{keys[0]}, // key
// 	)
// 	if err != nil {
// 		t.Fatal(err)
// 	}

// 	validator2, err := vm.newAddDefaultSubnetValidatorTx(
// 		123,                        // stake amount
// 		2,                          // startTime
// 		4,                          // endTime
// 		ids.NewShortID([20]byte{}), // node ID
// 		ids.NewShortID([20]byte{1, 2, 3, 4, 5, 6, 7}), // destination
// 		0,                                       // shares
// 		[]*crypto.PrivateKeySECP256K1R{keys[0]}, // key
// 	)
// 	if err != nil {
// 		t.Fatal(err)
// 	}

// 	txHeap.Add(validator2)
// 	if timestamp := txHeap.Timestamp(); !timestamp.Equal(validator2.EndTime()) {
// 		t.Fatalf("TxHeap.Timestamp returned %s, expected %s", timestamp, validator2.EndTime())
// 	}

// 	txHeap.Add(validator1)
// 	if timestamp := txHeap.Timestamp(); !timestamp.Equal(validator1.EndTime()) {
// 		t.Fatalf("TxHeap.Timestamp returned %s, expected %s", timestamp, validator1.EndTime())
// 	}

// 	txHeap.Add(validator0)
// 	if timestamp := txHeap.Timestamp(); !timestamp.Equal(validator0.EndTime()) {
// 		t.Fatalf("TxHeap.Timestamp returned %s, expected %s", timestamp, validator0.EndTime())
// 	} else if top := txHeap.Txs[0]; !top.ID().Equals(validator0.ID()) {
// 		t.Fatalf("TxHeap prioritized %s, expected %s", top.ID(), validator0.ID())
// 	}
// }

// func TestTxHeapStartValidatorVsDelegatorOrdering(t *testing.T) {
// 	vm := defaultVM()
// 	vm.Ctx.Lock.Lock()
// 	defer func() {
// 		vm.Shutdown()
// 		vm.Ctx.Lock.Unlock()
// 	}()

// 	txHeap := EventHeap{SortByStartTime: true}

// 	validator, err := vm.newAddDefaultSubnetValidatorTx(
// 		123,                        // stake amount
// 		1,                          // startTime
// 		3,                          // endTime
// 		ids.NewShortID([20]byte{}), // node ID
// 		ids.NewShortID([20]byte{1, 2, 3, 4, 5, 6, 7}), // destination
// 		0,                                       // shares
// 		[]*crypto.PrivateKeySECP256K1R{keys[0]}, // key
// 	)
// 	if err != nil {
// 		t.Fatal(err)
// 	}

// 	delegator, err := vm.newAddDefaultSubnetDelegatorTx(
// 		123,                        // stake amount
// 		1,                          // startTime
// 		3,                          // endTime
// 		ids.NewShortID([20]byte{}), // node ID
// 		ids.NewShortID([20]byte{1, 2, 3, 4, 5, 6, 7}), // destination
// 		[]*crypto.PrivateKeySECP256K1R{keys[0]},       // key
// 	)
// 	if err != nil {
// 		t.Fatal(err)
// 	}

// 	txHeap.Add(validator)
// 	txHeap.Add(delegator)

// 	if top := txHeap.Txs[0]; !top.ID().Equals(validator.ID()) {
// 		t.Fatalf("TxHeap prioritized %s, expected %s", top.ID(), validator.ID())
// 	}
// }

// func TestTxHeapStopValidatorVsDelegatorOrdering(t *testing.T) {
// 	vm := defaultVM()
// 	vm.Ctx.Lock.Lock()
// 	defer func() {
// 		vm.Shutdown()
// 		vm.Ctx.Lock.Unlock()
// 	}()

// 	txHeap := EventHeap{}

// 	validator, err := vm.newAddDefaultSubnetValidatorTx(
// 		123,                        // stake amount
// 		1,                          // startTime
// 		3,                          // endTime
// 		ids.NewShortID([20]byte{}), // node ID
// 		ids.NewShortID([20]byte{1, 2, 3, 4, 5, 6, 7}), // destination
// 		0,                                       // shares
// 		[]*crypto.PrivateKeySECP256K1R{keys[0]}, // key
// 	)
// 	if err != nil {
// 		t.Fatal(err)
// 	}

// 	delegator, err := vm.newAddDefaultSubnetDelegatorTx(
// 		123,                        // stake amount
// 		1,                          // startTime
// 		3,                          // endTime
// 		ids.NewShortID([20]byte{}), // node ID
// 		ids.NewShortID([20]byte{1, 2, 3, 4, 5, 6, 7}), // destination
// 		[]*crypto.PrivateKeySECP256K1R{keys[0]},       // key
// 	)
// 	if err != nil {
// 		t.Fatal(err)
// 	}

// 	txHeap.Add(validator)
// 	txHeap.Add(delegator)

// 	if top := txHeap.Txs[0]; !top.ID().Equals(delegator.ID()) {
// 		t.Fatalf("TxHeap prioritized %s, expected %s", top.ID(), delegator.ID())
// 	}
// }
>>>>>>> 49925528
<|MERGE_RESOLUTION|>--- conflicted
+++ resolved
@@ -3,7 +3,6 @@
 
 package platformvm
 
-<<<<<<< HEAD
 import (
 	"testing"
 
@@ -22,12 +21,12 @@
 	txHeap := EventHeap{SortByStartTime: true}
 
 	validator0, err := vm.newAddDefaultSubnetValidatorTx(
-		MinimumStakeAmount,                  // stake amount
-		uint64(defaultGenesisTime.Unix()+1), // startTime
-		uint64(defaultGenesisTime.Add(MinimumStakingDuration).Unix()+1), // endTime
-		ids.NewShortID([20]byte{}),                                      // node ID
-		ids.NewShortID([20]byte{1, 2, 3, 4, 5, 6, 7}),                   // destination
-		0,                                       // shares
+		MinimumStakeAmount,                                              // stake amount
+		uint64(defaultGenesisTime.Unix()+1),                             // startTime
+		uint64(defaultGenesisTime.Add(MinimumStakingDuration).Unix()+1), // endTime
+		ids.NewShortID([20]byte{}),                                      // node ID
+		ids.NewShortID([20]byte{1, 2, 3, 4, 5, 6, 7}),                   // destination
+		0, // shares
 		[]*crypto.PrivateKeySECP256K1R{keys[0]}, // key
 	)
 	if err != nil {
@@ -36,12 +35,12 @@
 	vdr0Tx := validator0.UnsignedProposalTx.(*UnsignedAddDefaultSubnetValidatorTx)
 
 	validator1, err := vm.newAddDefaultSubnetValidatorTx(
-		MinimumStakeAmount,                  // stake amount
-		uint64(defaultGenesisTime.Unix()+2), // startTime
+		MinimumStakeAmount,                                              // stake amount
+		uint64(defaultGenesisTime.Unix()+2),                             // startTime
 		uint64(defaultGenesisTime.Add(MinimumStakingDuration).Unix()+2), // endTime
 		ids.NewShortID([20]byte{1}),                                     // node ID
 		ids.NewShortID([20]byte{1, 2, 3, 4, 5, 6, 7}),                   // destination
-		0,                                       // shares
+		0, // shares
 		[]*crypto.PrivateKeySECP256K1R{keys[0]}, // key
 	)
 	if err != nil {
@@ -50,12 +49,12 @@
 	vdr1Tx := validator1.UnsignedProposalTx.(*UnsignedAddDefaultSubnetValidatorTx)
 
 	validator2, err := vm.newAddDefaultSubnetValidatorTx(
-		MinimumStakeAmount,                  // stake amount
-		uint64(defaultGenesisTime.Unix()+3), // startTime
+		MinimumStakeAmount,                                              // stake amount
+		uint64(defaultGenesisTime.Unix()+3),                             // startTime
 		uint64(defaultGenesisTime.Add(MinimumStakingDuration).Unix()+3), // endTime
 		ids.NewShortID([20]byte{}),                                      // node ID
 		ids.NewShortID([20]byte{1, 2, 3, 4, 5, 6, 7}),                   // destination
-		0,                                       // shares
+		0, // shares
 		[]*crypto.PrivateKeySECP256K1R{keys[0]}, // key
 	)
 	if err != nil {
@@ -92,12 +91,12 @@
 	txHeap := EventHeap{}
 
 	validator0, err := vm.newAddDefaultSubnetValidatorTx(
-		MinimumStakeAmount,                  // stake amount
-		uint64(defaultGenesisTime.Unix()+1), // startTime
-		uint64(defaultGenesisTime.Add(MinimumStakingDuration).Unix()+1), // endTime
-		ids.NewShortID([20]byte{}),                                      // node ID
-		ids.NewShortID([20]byte{1, 2, 3, 4, 5, 6, 7}),                   // destination
-		0,                                       // shares
+		MinimumStakeAmount,                                              // stake amount
+		uint64(defaultGenesisTime.Unix()+1),                             // startTime
+		uint64(defaultGenesisTime.Add(MinimumStakingDuration).Unix()+1), // endTime
+		ids.NewShortID([20]byte{}),                                      // node ID
+		ids.NewShortID([20]byte{1, 2, 3, 4, 5, 6, 7}),                   // destination
+		0, // shares
 		[]*crypto.PrivateKeySECP256K1R{keys[0]}, // key
 	)
 	if err != nil {
@@ -106,12 +105,12 @@
 	vdr0Tx := validator0.UnsignedProposalTx.(*UnsignedAddDefaultSubnetValidatorTx)
 
 	validator1, err := vm.newAddDefaultSubnetValidatorTx(
-		MinimumStakeAmount,                  // stake amount
-		uint64(defaultGenesisTime.Unix()+1), // startTime
+		MinimumStakeAmount,                                              // stake amount
+		uint64(defaultGenesisTime.Unix()+1),                             // startTime
 		uint64(defaultGenesisTime.Add(MinimumStakingDuration).Unix()+2), // endTime
 		ids.NewShortID([20]byte{1}),                                     // node ID
 		ids.NewShortID([20]byte{1, 2, 3, 4, 5, 6, 7}),                   // destination
-		0,                                       // shares
+		0, // shares
 		[]*crypto.PrivateKeySECP256K1R{keys[0]}, // key
 	)
 	if err != nil {
@@ -120,12 +119,12 @@
 	vdr1Tx := validator1.UnsignedProposalTx.(*UnsignedAddDefaultSubnetValidatorTx)
 
 	validator2, err := vm.newAddDefaultSubnetValidatorTx(
-		MinimumStakeAmount,                  // stake amount
-		uint64(defaultGenesisTime.Unix()+1), // startTime
+		MinimumStakeAmount,                                              // stake amount
+		uint64(defaultGenesisTime.Unix()+1),                             // startTime
 		uint64(defaultGenesisTime.Add(MinimumStakingDuration).Unix()+3), // endTime
 		ids.NewShortID([20]byte{}),                                      // node ID
 		ids.NewShortID([20]byte{1, 2, 3, 4, 5, 6, 7}),                   // destination
-		0,                                       // shares
+		0, // shares
 		[]*crypto.PrivateKeySECP256K1R{keys[0]}, // key
 	)
 	if err != nil {
@@ -162,12 +161,12 @@
 	txHeap := EventHeap{SortByStartTime: true}
 
 	validator, err := vm.newAddDefaultSubnetValidatorTx(
-		MinimumStakeAmount,                  // stake amount
-		uint64(defaultGenesisTime.Unix()+1), // startTime
-		uint64(defaultGenesisTime.Add(MinimumStakingDuration).Unix()+1), // endTime
-		ids.NewShortID([20]byte{}),                                      // node ID
-		ids.NewShortID([20]byte{1, 2, 3, 4, 5, 6, 7}),                   // destination
-		0,                                       // shares
+		MinimumStakeAmount,                                              // stake amount
+		uint64(defaultGenesisTime.Unix()+1),                             // startTime
+		uint64(defaultGenesisTime.Add(MinimumStakingDuration).Unix()+1), // endTime
+		ids.NewShortID([20]byte{}),                                      // node ID
+		ids.NewShortID([20]byte{1, 2, 3, 4, 5, 6, 7}),                   // destination
+		0, // shares
 		[]*crypto.PrivateKeySECP256K1R{keys[0]}, // key
 	)
 	if err != nil {
@@ -175,8 +174,8 @@
 	}
 
 	delegator, err := vm.newAddDefaultSubnetDelegatorTx(
-		MinimumStakeAmount,                  // stake amount
-		uint64(defaultGenesisTime.Unix()+1), // startTime
+		MinimumStakeAmount,                                              // stake amount
+		uint64(defaultGenesisTime.Unix()+1),                             // startTime
 		uint64(defaultGenesisTime.Add(MinimumStakingDuration).Unix()+1), // endTime
 		ids.NewShortID([20]byte{}),                                      // node ID
 		ids.NewShortID([20]byte{1, 2, 3, 4, 5, 6, 7}),                   // destination
@@ -205,12 +204,12 @@
 	txHeap := EventHeap{}
 
 	validator, err := vm.newAddDefaultSubnetValidatorTx(
-		MinimumStakeAmount,                  // stake amount
-		uint64(defaultGenesisTime.Unix()+1), // startTime
-		uint64(defaultGenesisTime.Add(MinimumStakingDuration).Unix()+1), // endTime
-		ids.NewShortID([20]byte{}),                                      // node ID
-		ids.NewShortID([20]byte{1, 2, 3, 4, 5, 6, 7}),                   // destination
-		0,                                       // shares
+		MinimumStakeAmount,                                              // stake amount
+		uint64(defaultGenesisTime.Unix()+1),                             // startTime
+		uint64(defaultGenesisTime.Add(MinimumStakingDuration).Unix()+1), // endTime
+		ids.NewShortID([20]byte{}),                                      // node ID
+		ids.NewShortID([20]byte{1, 2, 3, 4, 5, 6, 7}),                   // destination
+		0, // shares
 		[]*crypto.PrivateKeySECP256K1R{keys[0]}, // key
 	)
 	if err != nil {
@@ -218,8 +217,8 @@
 	}
 
 	delegator, err := vm.newAddDefaultSubnetDelegatorTx(
-		MinimumStakeAmount,                  // stake amount
-		uint64(defaultGenesisTime.Unix()+1), // startTime
+		MinimumStakeAmount,                                              // stake amount
+		uint64(defaultGenesisTime.Unix()+1),                             // startTime
 		uint64(defaultGenesisTime.Add(MinimumStakingDuration).Unix()+1), // endTime
 		ids.NewShortID([20]byte{}),                                      // node ID
 		ids.NewShortID([20]byte{1, 2, 3, 4, 5, 6, 7}),                   // destination
@@ -235,225 +234,4 @@
 	if top := txHeap.Txs[0]; !top.ID().Equals(delegator.ID()) {
 		t.Fatalf("TxHeap prioritized %s, expected %s", top.ID(), delegator.ID())
 	}
-}
-=======
-// func TestTxHeapStart(t *testing.T) {
-// 	vm := defaultVM()
-// 	vm.Ctx.Lock.Lock()
-// 	defer func() {
-// 		vm.Shutdown()
-// 		vm.Ctx.Lock.Unlock()
-// 	}()
-
-// 	txHeap := EventHeap{SortByStartTime: true}
-
-// 	validator0, err := vm.newAddDefaultSubnetValidatorTx(
-// 		123,                        // stake amount
-// 		0,                          // startTime
-// 		3,                          // endTime
-// 		ids.NewShortID([20]byte{}), // node ID
-// 		ids.NewShortID([20]byte{1, 2, 3, 4, 5, 6, 7}), // destination
-// 		0,                                       // shares
-// 		[]*crypto.PrivateKeySECP256K1R{keys[0]}, // key
-// 	)
-// 	if err != nil {
-// 		t.Fatal(err)
-// 	}
-
-// 	validator1, err := vm.newAddDefaultSubnetValidatorTx(
-// 		123,                         // stake amount
-// 		1,                           // startTime
-// 		3,                           // endTime
-// 		ids.NewShortID([20]byte{1}), // node ID
-// 		ids.NewShortID([20]byte{1, 2, 3, 4, 5, 6, 7}), // destination
-// 		0,                                       // shares
-// 		[]*crypto.PrivateKeySECP256K1R{keys[0]}, // key
-// 	)
-// 	if err != nil {
-// 		t.Fatal(err)
-// 	}
-
-// 	validator2, err := vm.newAddDefaultSubnetValidatorTx(
-// 		123,                        // stake amount
-// 		2,                          // startTime
-// 		4,                          // endTime
-// 		ids.NewShortID([20]byte{}), // node ID
-// 		ids.NewShortID([20]byte{1, 2, 3, 4, 5, 6, 7}), // destination
-// 		0,                                       // shares
-// 		[]*crypto.PrivateKeySECP256K1R{keys[0]}, // key
-// 	)
-// 	if err != nil {
-// 		t.Fatal(err)
-// 	}
-
-// 	txHeap.Add(validator2)
-// 	if timestamp := txHeap.Timestamp(); !timestamp.Equal(validator2.StartTime()) {
-// 		t.Fatalf("TxHeap.Timestamp returned %s, expected %s", timestamp, validator2.StartTime())
-// 	}
-
-// 	txHeap.Add(validator1)
-// 	if timestamp := txHeap.Timestamp(); !timestamp.Equal(validator1.StartTime()) {
-// 		t.Fatalf("TxHeap.Timestamp returned %s, expected %s", timestamp, validator1.StartTime())
-// 	}
-
-// 	txHeap.Add(validator0)
-// 	if timestamp := txHeap.Timestamp(); !timestamp.Equal(validator0.StartTime()) {
-// 		t.Fatalf("TxHeap.Timestamp returned %s, expected %s", timestamp, validator0.StartTime())
-// 	} else if top := txHeap.Peek(); !top.ID().Equals(validator0.ID()) {
-// 		t.Fatalf("TxHeap prioritized %s, expected %s", top.ID(), validator0.ID())
-// 	}
-// }
-
-// func TestTxHeapStop(t *testing.T) {
-// 	vm := defaultVM()
-// 	vm.Ctx.Lock.Lock()
-// 	defer func() {
-// 		vm.Shutdown()
-// 		vm.Ctx.Lock.Unlock()
-// 	}()
-
-// 	txHeap := EventHeap{}
-
-// 	validator0, err := vm.newAddDefaultSubnetValidatorTx(
-// 		123,                        // stake amount
-// 		1,                          // startTime
-// 		2,                          // endTime
-// 		ids.NewShortID([20]byte{}), // node ID
-// 		ids.NewShortID([20]byte{1, 2, 3, 4, 5, 6, 7}), // destination
-// 		0,                                       // shares
-// 		[]*crypto.PrivateKeySECP256K1R{keys[0]}, // key
-// 	)
-// 	if err != nil {
-// 		t.Fatal(err)
-// 	}
-
-// 	validator1, err := vm.newAddDefaultSubnetValidatorTx(
-// 		123,                         // stake amount
-// 		1,                           // startTime
-// 		3,                           // endTime
-// 		ids.NewShortID([20]byte{1}), // node ID
-// 		ids.NewShortID([20]byte{1, 2, 3, 4, 5, 6, 7}), // destination
-// 		0,                                       // shares
-// 		[]*crypto.PrivateKeySECP256K1R{keys[0]}, // key
-// 	)
-// 	if err != nil {
-// 		t.Fatal(err)
-// 	}
-
-// 	validator2, err := vm.newAddDefaultSubnetValidatorTx(
-// 		123,                        // stake amount
-// 		2,                          // startTime
-// 		4,                          // endTime
-// 		ids.NewShortID([20]byte{}), // node ID
-// 		ids.NewShortID([20]byte{1, 2, 3, 4, 5, 6, 7}), // destination
-// 		0,                                       // shares
-// 		[]*crypto.PrivateKeySECP256K1R{keys[0]}, // key
-// 	)
-// 	if err != nil {
-// 		t.Fatal(err)
-// 	}
-
-// 	txHeap.Add(validator2)
-// 	if timestamp := txHeap.Timestamp(); !timestamp.Equal(validator2.EndTime()) {
-// 		t.Fatalf("TxHeap.Timestamp returned %s, expected %s", timestamp, validator2.EndTime())
-// 	}
-
-// 	txHeap.Add(validator1)
-// 	if timestamp := txHeap.Timestamp(); !timestamp.Equal(validator1.EndTime()) {
-// 		t.Fatalf("TxHeap.Timestamp returned %s, expected %s", timestamp, validator1.EndTime())
-// 	}
-
-// 	txHeap.Add(validator0)
-// 	if timestamp := txHeap.Timestamp(); !timestamp.Equal(validator0.EndTime()) {
-// 		t.Fatalf("TxHeap.Timestamp returned %s, expected %s", timestamp, validator0.EndTime())
-// 	} else if top := txHeap.Txs[0]; !top.ID().Equals(validator0.ID()) {
-// 		t.Fatalf("TxHeap prioritized %s, expected %s", top.ID(), validator0.ID())
-// 	}
-// }
-
-// func TestTxHeapStartValidatorVsDelegatorOrdering(t *testing.T) {
-// 	vm := defaultVM()
-// 	vm.Ctx.Lock.Lock()
-// 	defer func() {
-// 		vm.Shutdown()
-// 		vm.Ctx.Lock.Unlock()
-// 	}()
-
-// 	txHeap := EventHeap{SortByStartTime: true}
-
-// 	validator, err := vm.newAddDefaultSubnetValidatorTx(
-// 		123,                        // stake amount
-// 		1,                          // startTime
-// 		3,                          // endTime
-// 		ids.NewShortID([20]byte{}), // node ID
-// 		ids.NewShortID([20]byte{1, 2, 3, 4, 5, 6, 7}), // destination
-// 		0,                                       // shares
-// 		[]*crypto.PrivateKeySECP256K1R{keys[0]}, // key
-// 	)
-// 	if err != nil {
-// 		t.Fatal(err)
-// 	}
-
-// 	delegator, err := vm.newAddDefaultSubnetDelegatorTx(
-// 		123,                        // stake amount
-// 		1,                          // startTime
-// 		3,                          // endTime
-// 		ids.NewShortID([20]byte{}), // node ID
-// 		ids.NewShortID([20]byte{1, 2, 3, 4, 5, 6, 7}), // destination
-// 		[]*crypto.PrivateKeySECP256K1R{keys[0]},       // key
-// 	)
-// 	if err != nil {
-// 		t.Fatal(err)
-// 	}
-
-// 	txHeap.Add(validator)
-// 	txHeap.Add(delegator)
-
-// 	if top := txHeap.Txs[0]; !top.ID().Equals(validator.ID()) {
-// 		t.Fatalf("TxHeap prioritized %s, expected %s", top.ID(), validator.ID())
-// 	}
-// }
-
-// func TestTxHeapStopValidatorVsDelegatorOrdering(t *testing.T) {
-// 	vm := defaultVM()
-// 	vm.Ctx.Lock.Lock()
-// 	defer func() {
-// 		vm.Shutdown()
-// 		vm.Ctx.Lock.Unlock()
-// 	}()
-
-// 	txHeap := EventHeap{}
-
-// 	validator, err := vm.newAddDefaultSubnetValidatorTx(
-// 		123,                        // stake amount
-// 		1,                          // startTime
-// 		3,                          // endTime
-// 		ids.NewShortID([20]byte{}), // node ID
-// 		ids.NewShortID([20]byte{1, 2, 3, 4, 5, 6, 7}), // destination
-// 		0,                                       // shares
-// 		[]*crypto.PrivateKeySECP256K1R{keys[0]}, // key
-// 	)
-// 	if err != nil {
-// 		t.Fatal(err)
-// 	}
-
-// 	delegator, err := vm.newAddDefaultSubnetDelegatorTx(
-// 		123,                        // stake amount
-// 		1,                          // startTime
-// 		3,                          // endTime
-// 		ids.NewShortID([20]byte{}), // node ID
-// 		ids.NewShortID([20]byte{1, 2, 3, 4, 5, 6, 7}), // destination
-// 		[]*crypto.PrivateKeySECP256K1R{keys[0]},       // key
-// 	)
-// 	if err != nil {
-// 		t.Fatal(err)
-// 	}
-
-// 	txHeap.Add(validator)
-// 	txHeap.Add(delegator)
-
-// 	if top := txHeap.Txs[0]; !top.ID().Equals(delegator.ID()) {
-// 		t.Fatalf("TxHeap prioritized %s, expected %s", top.ID(), delegator.ID())
-// 	}
-// }
->>>>>>> 49925528
+}