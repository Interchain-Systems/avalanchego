// (c) 2019-2020, Ava Labs, Inc. All rights reserved.
// See the file LICENSE for licensing terms.

package avm

import (
	"errors"
	"fmt"
	"strings"
	"unicode"

	"github.com/ava-labs/gecko/snow"
	"github.com/ava-labs/gecko/vms/components/ava"
	"github.com/ava-labs/gecko/vms/components/codec"
	"github.com/ava-labs/gecko/vms/components/verify"
)

const (
	maxNameLen      = 128
	maxSymbolLen    = 4
	maxDenomination = 32
)

var (
	errInitialStatesNotSortedUnique = errors.New("initial states not sorted and unique")
	errNameTooLong                  = fmt.Errorf("name is too long, maximum size is %d", maxNameLen)
	errSymbolTooLong                = fmt.Errorf("symbol is too long, maximum size is %d", maxSymbolLen)
	errNoFxs                        = errors.New("assets must support at least one Fx")
	errUnprintableASCIICharacter    = errors.New("unprintable ascii character was provided")
	errUnexpectedWhitespace         = errors.New("unexpected whitespace provided")
	errDenominationTooLarge         = errors.New("denomination is too large")
)

// CreateAssetTx is a transaction that creates a new asset.
type CreateAssetTx struct {
	BaseTx       `serialize:"true"`
	Name         string          `serialize:"true" json:"name"`
	Symbol       string          `serialize:"true" json:"symbol"`
	Denomination byte            `serialize:"true" json:"denomination"`
	States       []*InitialState `serialize:"true" json:"initialStates"`
}

// InitialStates track which virtual machines, and the initial state of these
// machines, this asset uses. The returned array should not be modified.
func (t *CreateAssetTx) InitialStates() []*InitialState { return t.States }

// UTXOs returns the UTXOs transaction is producing.
func (t *CreateAssetTx) UTXOs() []*ava.UTXO {
	txID := t.ID()
	utxos := t.BaseTx.UTXOs()

	for _, state := range t.States {
		for _, out := range state.Outs {
			utxos = append(utxos, &ava.UTXO{
				UTXOID: ava.UTXOID{
					TxID:        txID,
					OutputIndex: uint32(len(utxos)),
				},
				Asset: ava.Asset{
					ID: txID,
				},
				Out: out,
			})
		}
	}

	return utxos
}

// SyntacticVerify that this transaction is well-formed.
func (t *CreateAssetTx) SyntacticVerify(ctx *snow.Context, c codec.Codec, numFxs int) error {
	switch {
	case t == nil:
		return errNilTx
	case len(t.Name) > maxNameLen:
		return errNameTooLong
	case len(t.Symbol) > maxSymbolLen:
		return errSymbolTooLong
	case len(t.States) == 0:
		return errNoFxs
	case t.Denomination > maxDenomination:
		return errDenominationTooLarge
	case strings.TrimSpace(t.Name) != t.Name:
		return errUnexpectedWhitespace
	case strings.TrimSpace(t.Symbol) != t.Symbol:
		return errUnexpectedWhitespace
	}

	for _, r := range t.Name {
		if r > unicode.MaxASCII || !unicode.IsPrint(r) {
			return errUnprintableASCIICharacter
		}
	}
	for _, r := range t.Symbol {
		if r > unicode.MaxASCII || !unicode.IsPrint(r) {
			return errUnprintableASCIICharacter
		}
	}

	if err := t.BaseTx.SyntacticVerify(ctx, c, numFxs); err != nil {
		return err
	}

	for _, state := range t.States {
		if err := state.Verify(c, numFxs); err != nil {
			return err
		}
	}
	if !isSortedAndUniqueInitialStates(t.States) {
		return errInitialStatesNotSortedUnique
	}
	return nil
}

<<<<<<< HEAD
=======
// SemanticVerify that this transaction is well-formed.
func (t *CreateAssetTx) SemanticVerify(vm *VM, uTx *UniqueTx, creds []verify.Verifiable) error {
	return t.BaseTx.SemanticVerify(vm, uTx, creds)
}

>>>>>>> 3847e64a
// Sort ...
func (t *CreateAssetTx) Sort() { sortInitialStates(t.States) }<|MERGE_RESOLUTION|>--- conflicted
+++ resolved
@@ -12,7 +12,6 @@
 	"github.com/ava-labs/gecko/snow"
 	"github.com/ava-labs/gecko/vms/components/ava"
 	"github.com/ava-labs/gecko/vms/components/codec"
-	"github.com/ava-labs/gecko/vms/components/verify"
 )
 
 const (
@@ -112,13 +111,5 @@
 	return nil
 }
 
-<<<<<<< HEAD
-=======
-// SemanticVerify that this transaction is well-formed.
-func (t *CreateAssetTx) SemanticVerify(vm *VM, uTx *UniqueTx, creds []verify.Verifiable) error {
-	return t.BaseTx.SemanticVerify(vm, uTx, creds)
-}
-
->>>>>>> 3847e64a
 // Sort ...
 func (t *CreateAssetTx) Sort() { sortInitialStates(t.States) }