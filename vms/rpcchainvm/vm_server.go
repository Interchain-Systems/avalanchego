--- conflicted
+++ resolved
@@ -5,11 +5,7 @@
 
 import (
 	"context"
-<<<<<<< HEAD
 	"fmt"
-=======
-	"encoding/json"
->>>>>>> 52d65162
 
 	"google.golang.org/grpc"
 
@@ -241,13 +237,8 @@
 	blkID := blk.ID()
 	parentID := blk.Parent().ID()
 	return &vmproto.BuildBlockResponse{
-<<<<<<< HEAD
 		Id:       blk.ID().Bytes(),
 		ParentID: blk.Parent().Bytes(),
-=======
-		Id:       blkID[:],
-		ParentID: parentID[:],
->>>>>>> 52d65162
 		Bytes:    blk.Bytes(),
 	}, nil
 }
@@ -261,13 +252,8 @@
 	blkID := blk.ID()
 	parentID := blk.Parent().ID()
 	return &vmproto.ParseBlockResponse{
-<<<<<<< HEAD
 		Id:       blk.ID().Bytes(),
 		ParentID: blk.Parent().Bytes(),
-=======
-		Id:       blkID[:],
-		ParentID: parentID[:],
->>>>>>> 52d65162
 		Status:   uint32(blk.Status()),
 	}, nil
 }
@@ -294,11 +280,7 @@
 	}
 	parentID := blk.Parent().ID()
 	return &vmproto.GetBlockResponse{
-<<<<<<< HEAD
 		ParentID: blk.Parent().Bytes(),
-=======
-		ParentID: parentID[:],
->>>>>>> 52d65162
 		Bytes:    blk.Bytes(),
 		Status:   uint32(blk.Status()),
 	}, nil
