--- conflicted
+++ resolved
@@ -25,7 +25,6 @@
 		"bc/" + constants.PlatformChainID.String(): {"P", "platform", "bc/P", "bc/platform"},
 	}
 	chainAliases := map[ids.ID][]string{
-<<<<<<< HEAD
 		constants.PlatformChainID.Key(): {"P", "platform"},
 	}
 	vmAliases := map[ids.ID][]string{
@@ -36,18 +35,6 @@
 		secp256k1fx.ID.Key(): {"secp256k1fx"},
 		nftfx.ID.Key():       {"nftfx"},
 		propertyfx.ID.Key():  {"propertyfx"},
-=======
-		constants.PlatformChainID: {"P", "platform"},
-	}
-	vmAliases := map[ids.ID][]string{
-		platformvm.ID:  {"platform"},
-		avm.ID:         {"avm"},
-		evm.ID:         {"evm"},
-		timestampvm.ID: {"timestamp"},
-		secp256k1fx.ID: {"secp256k1fx"},
-		nftfx.ID:       {"nftfx"},
-		propertyfx.ID:  {"propertyfx"},
->>>>>>> 52d65162
 	}
 
 	genesis := &platformvm.Genesis{} // TODO let's not re-create genesis to do aliasing
